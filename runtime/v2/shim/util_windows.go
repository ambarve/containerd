--- conflicted
+++ resolved
@@ -61,16 +61,5 @@
 			return nil, err
 		}
 		return c, nil
-<<<<<<< HEAD
-	}
-}
-
-// NewSocket returns a new npipe listener
-func NewSocket(address string) (net.Listener, error) {
-	l, err := winio.ListenPipe(address, nil)
-	if err != nil {
-		return nil, errors.Wrapf(err, "failed to listen to npipe %s", address)
-=======
->>>>>>> 1be6ee53
 	}
 }